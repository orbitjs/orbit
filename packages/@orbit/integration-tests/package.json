{
  "name": "@orbit/integration-tests",
  "private": true,
  "version": "0.16.0-beta.7",
  "description": "Integration tests for core Orbit packages.",
  "contributors": [
    "Dan Gebhardt <dan@cerebris.com>"
  ],
  "keywords": [
    "orbit",
    "orbit.js"
  ],
  "repository": "https://github.com/orbitjs/orbit",
  "license": "MIT",
  "scripts": {
    "build:tests": "rm -rf tests && BROCCOLI_ENV=tests broccoli build tests",
    "clean": "git clean -x -f",
    "prepare": "yarn run build:tests",
    "test": "testem ci"
  },
  "dependencies": {
<<<<<<< HEAD
    "@orbit/coordinator": "^0.16.0-beta.6",
    "@orbit/core": "^0.16.0-beta.6",
    "@orbit/data": "^0.16.0-beta.6",
    "@orbit/immutable": "^0.16.0-beta.6",
    "@orbit/indexeddb": "^0.16.0-beta.6",
    "@orbit/indexeddb-bucket": "^0.16.0-beta.6",
    "@orbit/jsonapi": "^0.16.0-beta.6",
    "@orbit/local-storage": "^0.16.0-beta.6",
    "@orbit/local-storage-bucket": "^0.16.0-beta.6",
    "@orbit/memory": "^0.16.0-beta.6",
    "@orbit/record-cache": "^0.16.0-beta.6",
    "@orbit/serializers": "^0.16.0-beta.6",
    "@orbit/store": "^0.16.0-beta.6",
    "@orbit/utils": "^0.16.0-beta.6"
=======
    "@orbit/coordinator": "^0.16.0-beta.7",
    "@orbit/core": "^0.16.0-beta.7",
    "@orbit/data": "^0.16.0-beta.7",
    "@orbit/immutable": "^0.16.0-beta.7",
    "@orbit/indexeddb": "^0.16.0-beta.7",
    "@orbit/indexeddb-bucket": "^0.16.0-beta.7",
    "@orbit/jsonapi": "^0.16.0-beta.7",
    "@orbit/local-storage": "^0.16.0-beta.7",
    "@orbit/local-storage-bucket": "^0.16.0-beta.7",
    "@orbit/memory": "^0.16.0-beta.7",
    "@orbit/record-cache": "^0.16.0-beta.7",
    "@orbit/serializers": "^0.16.0-beta.7",
    "@orbit/utils": "^0.16.0-beta.7"
>>>>>>> cd923245
  },
  "devDependencies": {
    "@glimmer/build": "^0.10.1",
    "@types/sinon": "7.0.3",
    "sinon": "^7.2.2",
    "whatwg-fetch": "^2.0.3"
  }
}<|MERGE_RESOLUTION|>--- conflicted
+++ resolved
@@ -19,22 +19,6 @@
     "test": "testem ci"
   },
   "dependencies": {
-<<<<<<< HEAD
-    "@orbit/coordinator": "^0.16.0-beta.6",
-    "@orbit/core": "^0.16.0-beta.6",
-    "@orbit/data": "^0.16.0-beta.6",
-    "@orbit/immutable": "^0.16.0-beta.6",
-    "@orbit/indexeddb": "^0.16.0-beta.6",
-    "@orbit/indexeddb-bucket": "^0.16.0-beta.6",
-    "@orbit/jsonapi": "^0.16.0-beta.6",
-    "@orbit/local-storage": "^0.16.0-beta.6",
-    "@orbit/local-storage-bucket": "^0.16.0-beta.6",
-    "@orbit/memory": "^0.16.0-beta.6",
-    "@orbit/record-cache": "^0.16.0-beta.6",
-    "@orbit/serializers": "^0.16.0-beta.6",
-    "@orbit/store": "^0.16.0-beta.6",
-    "@orbit/utils": "^0.16.0-beta.6"
-=======
     "@orbit/coordinator": "^0.16.0-beta.7",
     "@orbit/core": "^0.16.0-beta.7",
     "@orbit/data": "^0.16.0-beta.7",
@@ -48,7 +32,6 @@
     "@orbit/record-cache": "^0.16.0-beta.7",
     "@orbit/serializers": "^0.16.0-beta.7",
     "@orbit/utils": "^0.16.0-beta.7"
->>>>>>> cd923245
   },
   "devDependencies": {
     "@glimmer/build": "^0.10.1",
