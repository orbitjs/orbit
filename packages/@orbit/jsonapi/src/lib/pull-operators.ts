import { Dict, toArray } from '@orbit/utils';
import {
  Query,
  Transform,
  buildTransform,
<<<<<<< HEAD
  RelatedRecordsFilterSpecifier,
  Record,
  RecordRelationship,
  LinkObject
} from '@orbit/data';
import JSONAPISource, { FetchSettings } from '../jsonapi-source';
import { DeserializedDocument } from '../jsonapi-serializer';
import { JSONAPIDocument, ResourceRelationship } from '../jsonapi-document';
import { RequestOptions, buildFetchSettings } from './request-settings';
import DeserializeOptions from './deserialize-options';
=======
} from '@orbit/data';
import JSONAPISource from '../jsonapi-source';
import { JSONAPIDocument } from '../jsonapi-document';
import { GetOperators } from "./get-operators";
>>>>>>> d5d44eee

function deserialize(source: JSONAPISource, document: JSONAPIDocument, options: DeserializeOptions,settings:FetchSettings): Transform[] {
  const deserialized = source.serializer.deserializeDocument(document);
  const records = toArray(deserialized.data);

  if (deserialized.included) {
    Array.prototype.push.apply(records, deserialized.included);
  }

  const operations = records.map(record => {
    return {
      op: 'replaceRecord',
      record
    };
  });

  return [buildTransform(operations)];
}

export interface PullOperator {
  (source: JSONAPISource, query: Query): any;
}

export const PullOperators: Dict<PullOperator> = {
  findRecord(source: JSONAPISource, query: Query) {
<<<<<<< HEAD
    const expression = query.expression as FindRecord;
    const { record } = expression;

    const requestOptions = customRequestOptions(source, query);
    const deserializeOptions = customDeserializeOptions(source,query);
    const settings = buildFetchSettings(requestOptions);

    return source.fetch(source.resourceURL(record.type, record.id), settings)
      .then(data => deserialize(source, data,deserializeOptions,settings));
  },

  findRecords(source: JSONAPISource, query: Query) {
    const expression = query.expression as FindRecords;
    const { type } = expression;

    let requestOptions: RequestOptions = {};

    if (expression.filter) {
      requestOptions.filter = buildFilterParam(source, expression.filter);
    }

    if (expression.sort) {
      requestOptions.sort = buildSortParam(source, expression.sort);
    }

    if (expression.page) {
      requestOptions.page = expression.page;
    }

    const deserializeOptions = customDeserializeOptions(source,query);
    
    let customOptions = customRequestOptions(source, query);
    if (customOptions) {
      merge(requestOptions, customOptions);
    }

    const settings = buildFetchSettings(requestOptions);

    return source.fetch(source.resourceURL(type), settings)
      .then(data => deserialize(source, data,deserializeOptions,settings));
  },

  findRelatedRecord(source: JSONAPISource, query: Query) {
    const expression = query.expression as FindRelatedRecord;
    const { record, relationship } = expression;

    const requestOptions = customRequestOptions(source, query);
    const deserializeOptions = customDeserializeOptions(source,query);
    const settings = buildFetchSettings(requestOptions);

    return source.fetch(source.relatedResourceURL(record.type, record.id, relationship), settings)
      .then(data => deserialize(source, data,deserializeOptions,settings));
  },

  findRelatedRecords(source: JSONAPISource, query: Query) {
    const expression = query.expression as FindRelatedRecords;
    const { record, relationship } = expression;

    let requestOptions = customRequestOptions(source, query);

    const deserializeOptions = customDeserializeOptions(source,query);
    const settings = buildFetchSettings(requestOptions);

    return source.fetch(source.relatedResourceURL(record.type, record.id, relationship), settings)
      .then(data => deserialize(source, data,deserializeOptions,settings));
  }
};

function customRequestOptions(source: JSONAPISource, query: Query): RequestOptions {
  const requestOptions: RequestOptions = {};

  const queryOptions = deepGet(query, ['options', 'sources', source.name]) || {};

  if (queryOptions.include) {
    requestOptions.include = queryOptions.include.join(',');
  }

  if (queryOptions.timeout) {
    requestOptions.timeout = queryOptions.timeout;
  }

  return requestOptions;
}

function customDeserializeOptions(source: JSONAPISource, query: Query): DeserializeOptions {
  const deserializeOptions: DeserializeOptions = {};

  const queryOptions = deepGet(query, ['options', 'sources', source.name]) || {};


  return deserializeOptions;
}
function buildFilterParam(source: JSONAPISource, filterSpecifiers: FilterSpecifier[]) {
  const filters = {};

  filterSpecifiers.forEach(filterSpecifier => {
    if (filterSpecifier.kind === 'attribute' && filterSpecifier.op === 'equal') {
      const attributeFilter = filterSpecifier as AttributeFilterSpecifier;

      // Note: We don't know the `type` of the attribute here, so passing `null`
      const resourceAttribute = source.serializer.resourceAttribute(null, attributeFilter.attribute);
      filters[resourceAttribute] = attributeFilter.value;
    } else if (filterSpecifier.kind === 'relatedRecord') {
      const relatedRecordFilter = filterSpecifier as RelatedRecordFilterSpecifier;
      if (Array.isArray(relatedRecordFilter.record)) {
        filters[relatedRecordFilter.relation] = relatedRecordFilter.record.map(e => e.id).join(',');
      } else {
        filters[relatedRecordFilter.relation] = relatedRecordFilter.record.id;
      }
    } else if (filterSpecifier.kind === 'relatedRecords') {
      if (filterSpecifier.op !== 'equal') {
        throw new Error(`Operation "${filterSpecifier.op}" is not supported in JSONAPI for relatedRecords filtering`);
      }
      const relatedRecordsFilter = filterSpecifier as RelatedRecordsFilterSpecifier;
      filters[relatedRecordsFilter.relation] = relatedRecordsFilter.records.map(e => e.id).join(',');
    } else {
      throw new QueryExpressionParseError('Filter operation ${specifier.op} not recognized for JSONAPISource.', filterSpecifier);
    }
  });

  return filters;
}

function buildSortParam(source: JSONAPISource, sortSpecifiers: SortSpecifier[]) {
  return sortSpecifiers.map(sortSpecifier => {
    if (sortSpecifier.kind === 'attribute') {
      const attributeSort = sortSpecifier as AttributeSortSpecifier;

      // Note: We don't know the `type` of the attribute here, so passing `null`
      const resourceAttribute = source.serializer.resourceAttribute(null, attributeSort.attribute);
      return (sortSpecifier.order === 'descending' ? '-' : '') + resourceAttribute;
    }
    throw new QueryExpressionParseError('Sort specifier ${sortSpecifier.kind} not recognized for JSONAPISource.', sortSpecifier);
  }).join(',');
}
=======
    return GetOperators.findRecord(source, query)
      .then(data => deserialize(source, data));
  },

  findRecords(source: JSONAPISource, query: Query) {
    return GetOperators.findRecords(source, query)
      .then(data => deserialize(source, data));
  },

  findRelatedRecord(source: JSONAPISource, query: Query) {
    return GetOperators.findRelatedRecord(source, query)
      .then(data => deserialize(source, data));
  },

  findRelatedRecords(source: JSONAPISource, query: Query) {
    return GetOperators.findRelatedRecords(source, query)
      .then(data => deserialize(source, data));
  }
};
>>>>>>> d5d44eee
<|MERGE_RESOLUTION|>--- conflicted
+++ resolved
@@ -2,24 +2,12 @@
 import {
   Query,
   Transform,
-  buildTransform,
-<<<<<<< HEAD
-  RelatedRecordsFilterSpecifier,
-  Record,
-  RecordRelationship,
-  LinkObject
-} from '@orbit/data';
-import JSONAPISource, { FetchSettings } from '../jsonapi-source';
-import { DeserializedDocument } from '../jsonapi-serializer';
-import { JSONAPIDocument, ResourceRelationship } from '../jsonapi-document';
-import { RequestOptions, buildFetchSettings } from './request-settings';
-import DeserializeOptions from './deserialize-options';
-=======
+  buildTransform
 } from '@orbit/data';
 import JSONAPISource from '../jsonapi-source';
 import { JSONAPIDocument } from '../jsonapi-document';
 import { GetOperators } from "./get-operators";
->>>>>>> d5d44eee
+
 
 function deserialize(source: JSONAPISource, document: JSONAPIDocument, options: DeserializeOptions,settings:FetchSettings): Transform[] {
   const deserialized = source.serializer.deserializeDocument(document);
@@ -45,143 +33,6 @@
 
 export const PullOperators: Dict<PullOperator> = {
   findRecord(source: JSONAPISource, query: Query) {
-<<<<<<< HEAD
-    const expression = query.expression as FindRecord;
-    const { record } = expression;
-
-    const requestOptions = customRequestOptions(source, query);
-    const deserializeOptions = customDeserializeOptions(source,query);
-    const settings = buildFetchSettings(requestOptions);
-
-    return source.fetch(source.resourceURL(record.type, record.id), settings)
-      .then(data => deserialize(source, data,deserializeOptions,settings));
-  },
-
-  findRecords(source: JSONAPISource, query: Query) {
-    const expression = query.expression as FindRecords;
-    const { type } = expression;
-
-    let requestOptions: RequestOptions = {};
-
-    if (expression.filter) {
-      requestOptions.filter = buildFilterParam(source, expression.filter);
-    }
-
-    if (expression.sort) {
-      requestOptions.sort = buildSortParam(source, expression.sort);
-    }
-
-    if (expression.page) {
-      requestOptions.page = expression.page;
-    }
-
-    const deserializeOptions = customDeserializeOptions(source,query);
-    
-    let customOptions = customRequestOptions(source, query);
-    if (customOptions) {
-      merge(requestOptions, customOptions);
-    }
-
-    const settings = buildFetchSettings(requestOptions);
-
-    return source.fetch(source.resourceURL(type), settings)
-      .then(data => deserialize(source, data,deserializeOptions,settings));
-  },
-
-  findRelatedRecord(source: JSONAPISource, query: Query) {
-    const expression = query.expression as FindRelatedRecord;
-    const { record, relationship } = expression;
-
-    const requestOptions = customRequestOptions(source, query);
-    const deserializeOptions = customDeserializeOptions(source,query);
-    const settings = buildFetchSettings(requestOptions);
-
-    return source.fetch(source.relatedResourceURL(record.type, record.id, relationship), settings)
-      .then(data => deserialize(source, data,deserializeOptions,settings));
-  },
-
-  findRelatedRecords(source: JSONAPISource, query: Query) {
-    const expression = query.expression as FindRelatedRecords;
-    const { record, relationship } = expression;
-
-    let requestOptions = customRequestOptions(source, query);
-
-    const deserializeOptions = customDeserializeOptions(source,query);
-    const settings = buildFetchSettings(requestOptions);
-
-    return source.fetch(source.relatedResourceURL(record.type, record.id, relationship), settings)
-      .then(data => deserialize(source, data,deserializeOptions,settings));
-  }
-};
-
-function customRequestOptions(source: JSONAPISource, query: Query): RequestOptions {
-  const requestOptions: RequestOptions = {};
-
-  const queryOptions = deepGet(query, ['options', 'sources', source.name]) || {};
-
-  if (queryOptions.include) {
-    requestOptions.include = queryOptions.include.join(',');
-  }
-
-  if (queryOptions.timeout) {
-    requestOptions.timeout = queryOptions.timeout;
-  }
-
-  return requestOptions;
-}
-
-function customDeserializeOptions(source: JSONAPISource, query: Query): DeserializeOptions {
-  const deserializeOptions: DeserializeOptions = {};
-
-  const queryOptions = deepGet(query, ['options', 'sources', source.name]) || {};
-
-
-  return deserializeOptions;
-}
-function buildFilterParam(source: JSONAPISource, filterSpecifiers: FilterSpecifier[]) {
-  const filters = {};
-
-  filterSpecifiers.forEach(filterSpecifier => {
-    if (filterSpecifier.kind === 'attribute' && filterSpecifier.op === 'equal') {
-      const attributeFilter = filterSpecifier as AttributeFilterSpecifier;
-
-      // Note: We don't know the `type` of the attribute here, so passing `null`
-      const resourceAttribute = source.serializer.resourceAttribute(null, attributeFilter.attribute);
-      filters[resourceAttribute] = attributeFilter.value;
-    } else if (filterSpecifier.kind === 'relatedRecord') {
-      const relatedRecordFilter = filterSpecifier as RelatedRecordFilterSpecifier;
-      if (Array.isArray(relatedRecordFilter.record)) {
-        filters[relatedRecordFilter.relation] = relatedRecordFilter.record.map(e => e.id).join(',');
-      } else {
-        filters[relatedRecordFilter.relation] = relatedRecordFilter.record.id;
-      }
-    } else if (filterSpecifier.kind === 'relatedRecords') {
-      if (filterSpecifier.op !== 'equal') {
-        throw new Error(`Operation "${filterSpecifier.op}" is not supported in JSONAPI for relatedRecords filtering`);
-      }
-      const relatedRecordsFilter = filterSpecifier as RelatedRecordsFilterSpecifier;
-      filters[relatedRecordsFilter.relation] = relatedRecordsFilter.records.map(e => e.id).join(',');
-    } else {
-      throw new QueryExpressionParseError('Filter operation ${specifier.op} not recognized for JSONAPISource.', filterSpecifier);
-    }
-  });
-
-  return filters;
-}
-
-function buildSortParam(source: JSONAPISource, sortSpecifiers: SortSpecifier[]) {
-  return sortSpecifiers.map(sortSpecifier => {
-    if (sortSpecifier.kind === 'attribute') {
-      const attributeSort = sortSpecifier as AttributeSortSpecifier;
-
-      // Note: We don't know the `type` of the attribute here, so passing `null`
-      const resourceAttribute = source.serializer.resourceAttribute(null, attributeSort.attribute);
-      return (sortSpecifier.order === 'descending' ? '-' : '') + resourceAttribute;
-    }
-    throw new QueryExpressionParseError('Sort specifier ${sortSpecifier.kind} not recognized for JSONAPISource.', sortSpecifier);
-  }).join(',');
-}
-=======
     return GetOperators.findRecord(source, query)
       .then(data => deserialize(source, data));
   },
@@ -200,5 +51,4 @@
     return GetOperators.findRelatedRecords(source, query)
       .then(data => deserialize(source, data));
   }
-};
->>>>>>> d5d44eee
+};