--- conflicted
+++ resolved
@@ -232,14 +232,9 @@
           [resourceKey]: resource.id
         };
 
-<<<<<<< HEAD
-        id = this.keyMap.idFromKeys(type, keys) ||
-          this.schema.generateId(type);
-=======
         id = (primaryRecord && primaryRecord.id) ||
              this.keyMap.idFromKeys(type, keys) ||
              this.schema.generateId(type);
->>>>>>> d5d44eee
       } else {
         id = (primaryRecord && primaryRecord.id) ||
              this.schema.generateId(type);
