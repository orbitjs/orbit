import { isArray, dasherize, camelize, deepSet, Dict } from '@orbit/utils';
import {
  Schema,
  KeyMap,
  Record,
<<<<<<< HEAD
  RecordIdentity,
  RecordRelationship,
  RecordRelationshipLinks
=======
  RecordIdentity
>>>>>>> 995d12c6
} from '@orbit/data';
import {
  Resource,
  ResourceIdentity,
  ResourceRelationship,
  JSONAPIDocument
} from './jsonapi-document';

export interface DeserializedDocument {
  data: Record | Record[]
  included?: Record[]
}

export interface JSONAPISerializerSettings {
  schema: Schema;
  keyMap?: KeyMap;
}

export default class JSONAPISerializer {
  protected _schema: Schema;
  protected _keyMap: KeyMap;

  constructor(settings: JSONAPISerializerSettings) {
    this._schema = settings.schema;
    this._keyMap = settings.keyMap;
  }

  get schema(): Schema {
    return this._schema;
  }

  get keyMap(): KeyMap {
    return this._keyMap;
  }

  resourceKey(type: string): string {
    return 'id';
  }

  resourceType(type: string): string {
    return dasherize(this.schema.pluralize(type));
  }

  resourceRelationship(type: string, relationship: string): string {
    return dasherize(relationship);
  }

  resourceAttribute(type: string, attr: string): string {
    return dasherize(attr);
  }

  resourceIdentity(identity: RecordIdentity): ResourceIdentity {
    return {
      type: this.resourceType(identity.type),
      id: this.resourceId(identity.type, identity.id)
    };
  }

  resourceIds(type: string, ids: string[]): string[] {
    return ids.map(id => this.resourceId(type, id));
  }

  resourceId(type: string, id: string): string {
    let resourceKey = this.resourceKey(type);

    if (resourceKey === 'id') {
      return id;
    } else {
      return this.keyMap.idToKey(type, resourceKey, id);
    }
  }

  recordId(type: string, resourceId: string): string {
    let resourceKey = this.resourceKey(type);

    if (resourceKey === 'id') {
      return resourceId;
    }

    let existingId = this.keyMap.keyToId(type, resourceKey, resourceId);

    if (existingId) {
      return existingId;
    }

    return this._generateNewId(type, resourceKey, resourceId);
  }

  recordType(resourceType: string): string {
    return camelize(this.schema.singularize(resourceType));
  }

  recordIdentity(resourceIdentity: ResourceIdentity): RecordIdentity {
    let type = this.recordType(resourceIdentity.type);
    let id = this.recordId(type, resourceIdentity.id);
    return { type, id };
  }

  recordAttribute(type: string, resourceAttribute: string): string {
    return camelize(resourceAttribute);
  }

  recordRelationship(type: string, resourceRelationship: string): string {
    return camelize(resourceRelationship);
  }

  serializeDocument(data: Record | Record[]): JSONAPIDocument {
    return {
      data: isArray(data) ? this.serializeRecords(<Record[]>data) : this.serializeRecord(<Record>data)
    };
  }

  serializeRecords(records: Record[]): Resource[] {
    return records.map(record => this.serializeRecord(record));
  }

  serializeRecord(record: Record): Resource {
    let resource: Resource = {
      type: this.resourceType(record.type)
    };

    this.serializeId(resource, record);
    this.serializeAttributes(resource, record);
    this.serializeRelationships(resource, record);

    return resource;
  }

  serializeId(resource: Resource, record: RecordIdentity): void {
    let value = this.resourceId(record.type, record.id);
    if (value !== undefined) {
      resource.id = value;
    }
  }

  serializeAttributes(resource: Resource, record: Record): void {
    if (record.attributes) {
      Object.keys(record.attributes).forEach(attr => {
        this.serializeAttribute(resource, record, attr);
      });
    }
  }

  serializeAttribute(resource: Resource, record: Record, attr: string): void {
    let value: any = record.attributes[attr];
    if (value !== undefined) {
      deepSet(resource, ['attributes', this.resourceAttribute(record.type, attr)], value);
    }
  }

  serializeRelationships(resource: Resource, record: Record): void {
    if (record.relationships) {
      Object.keys(record.relationships).forEach(relationship => {
        this.serializeRelationship(resource, record, relationship);
      });
    }
  }

  serializeRelationship(resource: Resource, record: Record, relationship: string): void {
    const value = record.relationships[relationship].data;

    if (value !== undefined) {
      let data;

      if (isArray(value)) {
        data = (value as RecordIdentity[]).map(id => this.resourceIdentity(id));
      } else if (value !== null) {
        data = this.resourceIdentity(value as RecordIdentity);
      } else {
        data = null;
      }

      const resourceRelationship = this.resourceRelationship(record.type, relationship);

      deepSet(resource, ['relationships', resourceRelationship, 'data'], data);
    }
  }

  deserializeDocument(document: JSONAPIDocument, primaryRecordData?: Record | Record[]): DeserializedDocument {
    let result: DeserializedDocument;

    let data;
    if (isArray(document.data)) {
      if (primaryRecordData !== undefined) {
        data = (document.data as Resource[]).map((entry, i) => {
          return this.deserializeResource(entry, (primaryRecordData as Record[])[i]);
        });
      } else {
        data = (document.data as Resource[]).map((entry, i) => this.deserializeResource(entry));
      }
    } else if (document.data !== null) {
      if (primaryRecordData !== undefined) {
        data = this.deserializeResource(document.data as Resource, primaryRecordData as Record);
      } else {
        data = this.deserializeResource(document.data as Resource);
      }
    } else {
      data = null;
    }
    result = { data };

    if (document.included) {
      result.included = document.included.map(e => this.deserializeResource(e));
    }

    return result;
  }

  deserializeResource(resource: Resource, primaryRecord?: Record): Record {
    let record: Record;
    let type: string = this.recordType(resource.type);
    let resourceKey = this.resourceKey(type);

    if (resourceKey === 'id') {
      record = { type, id: resource.id };
    } else {
      let id: string;
      let keys: Dict<string>;

      if (resource.id) {
        keys = {
          [resourceKey]: resource.id
        };

        id = (primaryRecord && primaryRecord.id) ||
             this.keyMap.idFromKeys(type, keys) ||
             this.schema.generateId(type);
      } else {
        id = (primaryRecord && primaryRecord.id) ||
             this.schema.generateId(type);
      }

      record = { type, id };

      if (keys) {
        record.keys = keys;
      }
    }

    this.deserializeAttributes(record, resource);
    this.deserializeRelationships(record, resource);
    this.deserializeResourceLinks(record, resource);


    if (this.keyMap) {
      this.keyMap.pushRecord(record);
    }

    return record;
  }

  deserializeAttributes(record: Record, resource: Resource): void {
    if (resource.attributes) {
      Object.keys(resource.attributes).forEach(resourceAttribute => {
        let attribute = this.recordAttribute(record.type, resourceAttribute);
        if (this.schema.hasAttribute(record.type, attribute)) {
          let value = resource.attributes[resourceAttribute];
          this.deserializeAttribute(record, attribute, value);
        }
      });
    }
  }

  deserializeAttribute(record: Record, attr: string, value: any): void {
    record.attributes = record.attributes || {};
    record.attributes[attr] = value;
  }

  deserializeRelationships(record: Record, resource: Resource): void {
    if (resource.relationships) {
      Object.keys(resource.relationships).forEach(resourceRel => {
        let relationship = this.recordRelationship(record.type, resourceRel);
        if (this.schema.hasRelationship(record.type, relationship)) {
          let value = resource.relationships[resourceRel];
          this.deserializeRelationship(record, relationship, value);
        }
      });
    }
  }

  deserializeRelationship(record: Record, relationship: string, value: ResourceRelationship) {
    let resourceData = value.data;

    if (resourceData !== undefined) {
      let data;

      if (resourceData === null) {
        data = null;
      } else if (isArray(resourceData)) {
        data = (resourceData as ResourceIdentity[]).map(resourceIdentity => this.recordIdentity(resourceIdentity));
      } else {
        data = this.recordIdentity(resourceData as ResourceIdentity);
      }

      record.relationships = record.relationships || {};
      (record.relationships as any)[relationship] = { data };
    }

    let resourceLinks = value.links;

    if (resourceLinks !== undefined) {
      let links = resourceLinks as RecordRelationshipLinks;

      record.relationships = record.relationships || {};
      record.relationships[relationship] = record.relationships[relationship] || { links };
      record.relationships[relationship].links = links;
    }
  }

  deserializeResourceLinks(record: Record, resource: Resource) {
    if (resource.links) {
      record.links = resource.links;
    }
  }

  protected _generateNewId(type: string, keyName: string, keyValue: string) {
    let id = this.schema.generateId(type);

    this.keyMap.pushRecord({
      type,
      id,
      keys: {
        [keyName]: keyValue
      }
    });

    return id;
  }
}<|MERGE_RESOLUTION|>--- conflicted
+++ resolved
@@ -3,13 +3,9 @@
   Schema,
   KeyMap,
   Record,
-<<<<<<< HEAD
   RecordIdentity,
   RecordRelationship,
   RecordRelationshipLinks
-=======
-  RecordIdentity
->>>>>>> 995d12c6
 } from '@orbit/data';
 import {
   Resource,
